.DS_Store
__pycache__/
<<<<<<< HEAD
.env
=======

# Log files
logs/
*.log
>>>>>>> 143d15be
<|MERGE_RESOLUTION|>--- conflicted
+++ resolved
@@ -1,10 +1,7 @@
 .DS_Store
 __pycache__/
-<<<<<<< HEAD
 .env
-=======
 
 # Log files
 logs/
-*.log
->>>>>>> 143d15be
+*.log